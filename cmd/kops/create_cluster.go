--- conflicted
+++ resolved
@@ -16,27 +16,6 @@
 )
 
 type CreateClusterCmd struct {
-<<<<<<< HEAD
-	Yes                 bool
-	Target              string
-	Models              string
-	Cloud               string
-	Zones               string
-	MasterZones         string
-	NodeSize            string
-	MasterSize          string
-	NodeCount           int
-	Project             string
-	KubernetesVersion   string
-	OutDir              string
-	Image               string
-	SSHPublicKey        string
-	VPCID               string
-	NetworkCIDR         string
-	DNSZone             string
-	AdminAccess         string
-	NoAssociatePublicIP bool
-=======
 	Yes               bool
 	Target            string
 	Models            string
@@ -56,7 +35,7 @@
 	DNSZone           string
 	AdminAccess       string
 	Networking        string
->>>>>>> 4608ef57
+	NoAssociatePublicIP bool
 }
 
 var createCluster CreateClusterCmd

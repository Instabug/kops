--- conflicted
+++ resolved
@@ -111,19 +111,17 @@
 	//CreateSubnet will create a new Neutron subnet
 	CreateSubnet(opt subnets.CreateOptsBuilder) (*subnets.Subnet, error)
 
-<<<<<<< HEAD
 	// ListKeypair will return the Nova keypairs
 	ListKeypair(name string) (*keypairs.KeyPair, error)
 
 	// CreateKeypair will create a new Nova Keypair
 	CreateKeypair(opt keypairs.CreateOptsBuilder) (*keypairs.KeyPair, error)
-=======
-	//ListPorts will return the Neutron ports which match the options
+
+  //ListPorts will return the Neutron ports which match the options
 	ListPorts(opt ports.ListOptsBuilder) ([]ports.Port, error)
 
 	//CreateRouterInterface will create a new Neutron router interface
 	CreateRouterInterface(routerID string, opt routers.AddInterfaceOptsBuilder) (*routers.InterfaceInfo, error)
->>>>>>> 8681095a
 }
 
 type openstackCloud struct {
@@ -515,7 +513,6 @@
 	}
 }
 
-<<<<<<< HEAD
 func (c *openstackCloud) ListKeypair(name string) (*keypairs.KeyPair, error) {
 	var k *keypairs.KeyPair
 	done, err := vfs.RetryWithBackoff(readBackoff, func() (bool, error) {
@@ -555,7 +552,9 @@
 		return k, nil
 	} else {
 		return k, wait.ErrWaitTimeout
-=======
+  }
+}
+
 func (c *openstackCloud) ListPorts(opt ports.ListOptsBuilder) ([]ports.Port, error) {
 	var p []ports.Port
 
@@ -598,6 +597,5 @@
 		return i, nil
 	} else {
 		return i, wait.ErrWaitTimeout
->>>>>>> 8681095a
 	}
 }
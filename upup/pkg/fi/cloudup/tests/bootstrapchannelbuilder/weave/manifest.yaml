kind: Addons
metadata:
  creationTimestamp: null
  name: bootstrap
spec:
  addons:
  - id: k8s-1.16
    kubernetesVersion: '>=1.16.0-alpha.0'
    manifest: kops-controller.addons.k8s.io/k8s-1.16.yaml
    manifestHash: 026682d4e1e374c6f3e10b015937c8b2ef73b9a6
    name: kops-controller.addons.k8s.io
    selector:
      k8s-addon: kops-controller.addons.k8s.io
    version: 1.17.0-alpha.1
  - manifest: core.addons.k8s.io/v1.4.0.yaml
    manifestHash: 3ffe9ac576f9eec72e2bdfbd2ea17d56d9b17b90
    name: core.addons.k8s.io
    selector:
      k8s-addon: core.addons.k8s.io
    version: 1.4.0
<<<<<<< HEAD
=======
  - id: pre-k8s-1.6
    kubernetesVersion: <1.6.0
    manifest: kube-dns.addons.k8s.io/pre-k8s-1.6.yaml
    manifestHash: 895c961cb9365cbedb22edd20a7648182ae7ed3f
    name: kube-dns.addons.k8s.io
    selector:
      k8s-addon: kube-dns.addons.k8s.io
    version: 1.14.13-kops.1
>>>>>>> 412ed66f
  - id: k8s-1.6
    kubernetesVersion: <1.12.0
    manifest: kube-dns.addons.k8s.io/k8s-1.6.yaml
    manifestHash: 555f952a8b955ce7a5dd0bcd06a5be9e72bd2895
    name: kube-dns.addons.k8s.io
    selector:
      k8s-addon: kube-dns.addons.k8s.io
    version: 1.14.13-kops.1
  - id: k8s-1.12
    kubernetesVersion: '>=1.12.0'
    manifest: kube-dns.addons.k8s.io/k8s-1.12.yaml
    manifestHash: b4dff071aa340fd71650c96f213fdf4b4f799c71
    name: kube-dns.addons.k8s.io
    selector:
      k8s-addon: kube-dns.addons.k8s.io
    version: 1.14.13-kops.1
  - id: k8s-1.8
    manifest: rbac.addons.k8s.io/k8s-1.8.yaml
    manifestHash: 5d53ce7b920cd1e8d65d2306d80a041420711914
    name: rbac.addons.k8s.io
    selector:
      k8s-addon: rbac.addons.k8s.io
    version: 1.8.0
  - id: k8s-1.9
    manifest: kubelet-api.rbac.addons.k8s.io/k8s-1.9.yaml
    manifestHash: e1508d77cb4e527d7a2939babe36dc350dd83745
    name: kubelet-api.rbac.addons.k8s.io
    selector:
      k8s-addon: kubelet-api.rbac.addons.k8s.io
    version: v0.0.1
  - manifest: limit-range.addons.k8s.io/v1.5.0.yaml
    manifestHash: 2ea50e23f1a5aa41df3724630ac25173738cc90c
    name: limit-range.addons.k8s.io
    selector:
      k8s-addon: limit-range.addons.k8s.io
    version: 1.5.0
  - id: k8s-1.6
    kubernetesVersion: <1.12.0
    manifest: dns-controller.addons.k8s.io/k8s-1.6.yaml
    manifestHash: 2d6fa6910077fecdf1c98da4303631588cfc9c01
    name: dns-controller.addons.k8s.io
    selector:
      k8s-addon: dns-controller.addons.k8s.io
    version: 1.17.0-alpha.1
  - id: k8s-1.12
    kubernetesVersion: '>=1.12.0'
    manifest: dns-controller.addons.k8s.io/k8s-1.12.yaml
    manifestHash: a304440f4f7d2e289eb12c37adeac04253d84906
    name: dns-controller.addons.k8s.io
    selector:
      k8s-addon: dns-controller.addons.k8s.io
    version: 1.17.0-alpha.1
  - id: v1.15.0
    kubernetesVersion: '>=1.15.0'
    manifest: storage-aws.addons.k8s.io/v1.15.0.yaml
    manifestHash: 23459f7be52d7c818dc060a8bcf5e3565bd87a7b
    name: storage-aws.addons.k8s.io
    selector:
      k8s-addon: storage-aws.addons.k8s.io
    version: 1.15.0
  - id: v1.7.0
    kubernetesVersion: <1.15.0
    manifest: storage-aws.addons.k8s.io/v1.7.0.yaml
    manifestHash: 62705a596142e6cc283280e8aa973e51536994c5
    name: storage-aws.addons.k8s.io
    selector:
      k8s-addon: storage-aws.addons.k8s.io
    version: 1.15.0
<<<<<<< HEAD
=======
  - id: v1.6.0
    kubernetesVersion: <1.7.0
    manifest: storage-aws.addons.k8s.io/v1.6.0.yaml
    manifestHash: 7de4b2eb0521d669172038759c521418711d8266
    name: storage-aws.addons.k8s.io
    selector:
      k8s-addon: storage-aws.addons.k8s.io
    version: 1.15.0
  - id: pre-k8s-1.6
    kubernetesVersion: <1.6.0
    manifest: networking.weave/pre-k8s-1.6.yaml
    manifestHash: 8e7a361fff381e0ed84e0011506ff3bfdc7bc202
    name: networking.weave
    selector:
      role.kubernetes.io/networking: "1"
    version: 2.3.0-kops.3
  - id: k8s-1.6
    kubernetesVersion: '>=1.6.0 <1.7.0'
    manifest: networking.weave/k8s-1.6.yaml
    manifestHash: 3f021695840729640da3910d8da357e905d3450c
    name: networking.weave
    selector:
      role.kubernetes.io/networking: "1"
    version: 2.3.0-kops.3
  - id: k8s-1.7
    kubernetesVersion: '>=1.7.0 <1.8.0'
    manifest: networking.weave/k8s-1.7.yaml
    manifestHash: 990772f9809ffb0cff4ea9341a9ab7e9094d7587
    name: networking.weave
    selector:
      role.kubernetes.io/networking: "1"
    version: 2.6.0-kops.2
>>>>>>> 412ed66f
  - id: k8s-1.8
    kubernetesVersion: <1.12.0
    manifest: networking.weave/k8s-1.8.yaml
    manifestHash: 50a20409003956b7c31a479408ca42ec97774854
    name: networking.weave
    selector:
      role.kubernetes.io/networking: "1"
    version: 2.6.0-kops.2
  - id: k8s-1.12
    kubernetesVersion: '>=1.12.0'
    manifest: networking.weave/k8s-1.12.yaml
    manifestHash: d2df87d90f8877a201f5cad93de296697191d4ae
    name: networking.weave
    selector:
      role.kubernetes.io/networking: "1"
    version: 2.6.0-kops.3<|MERGE_RESOLUTION|>--- conflicted
+++ resolved
@@ -18,17 +18,6 @@
     selector:
       k8s-addon: core.addons.k8s.io
     version: 1.4.0
-<<<<<<< HEAD
-=======
-  - id: pre-k8s-1.6
-    kubernetesVersion: <1.6.0
-    manifest: kube-dns.addons.k8s.io/pre-k8s-1.6.yaml
-    manifestHash: 895c961cb9365cbedb22edd20a7648182ae7ed3f
-    name: kube-dns.addons.k8s.io
-    selector:
-      k8s-addon: kube-dns.addons.k8s.io
-    version: 1.14.13-kops.1
->>>>>>> 412ed66f
   - id: k8s-1.6
     kubernetesVersion: <1.12.0
     manifest: kube-dns.addons.k8s.io/k8s-1.6.yaml
@@ -97,41 +86,6 @@
     selector:
       k8s-addon: storage-aws.addons.k8s.io
     version: 1.15.0
-<<<<<<< HEAD
-=======
-  - id: v1.6.0
-    kubernetesVersion: <1.7.0
-    manifest: storage-aws.addons.k8s.io/v1.6.0.yaml
-    manifestHash: 7de4b2eb0521d669172038759c521418711d8266
-    name: storage-aws.addons.k8s.io
-    selector:
-      k8s-addon: storage-aws.addons.k8s.io
-    version: 1.15.0
-  - id: pre-k8s-1.6
-    kubernetesVersion: <1.6.0
-    manifest: networking.weave/pre-k8s-1.6.yaml
-    manifestHash: 8e7a361fff381e0ed84e0011506ff3bfdc7bc202
-    name: networking.weave
-    selector:
-      role.kubernetes.io/networking: "1"
-    version: 2.3.0-kops.3
-  - id: k8s-1.6
-    kubernetesVersion: '>=1.6.0 <1.7.0'
-    manifest: networking.weave/k8s-1.6.yaml
-    manifestHash: 3f021695840729640da3910d8da357e905d3450c
-    name: networking.weave
-    selector:
-      role.kubernetes.io/networking: "1"
-    version: 2.3.0-kops.3
-  - id: k8s-1.7
-    kubernetesVersion: '>=1.7.0 <1.8.0'
-    manifest: networking.weave/k8s-1.7.yaml
-    manifestHash: 990772f9809ffb0cff4ea9341a9ab7e9094d7587
-    name: networking.weave
-    selector:
-      role.kubernetes.io/networking: "1"
-    version: 2.6.0-kops.2
->>>>>>> 412ed66f
   - id: k8s-1.8
     kubernetesVersion: <1.12.0
     manifest: networking.weave/k8s-1.8.yaml
